--- conflicted
+++ resolved
@@ -1,5 +1,4 @@
 from ragu.triplet.llm_artifact_extractor import ArtifactsExtractorLLM
-<<<<<<< HEAD
 from ragu.triplet.pipeline import (
     Pipeline,
     NERClient,
@@ -12,6 +11,4 @@
     EntityDescriptionStep,
     RelationDescriptionStep,
 )
-=======
-from ragu.triplet.ragu_lm_artifact_extractor import RaguLmArtifactExtractor
->>>>>>> 665a7185
+from ragu.triplet.ragu_lm_artifact_extractor import RaguLmArtifactExtractor